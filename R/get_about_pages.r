#' Check whether the href attribute contains "about" or not
#'
#' @param href An href attribute
#'
#' @return Either an href attribute (YES) or NA (NO)
#' @importFrom stringr str_detect
#' @export

if_not_about <- function(href) {
  if ((TRUE %in% (href %>% tolower() %>% str_detect("about"))) &
    (any(href %>% tolower() %>% str_detect("about") == TRUE))) {
    return(href)
  } else {
    return(NA)
  }
}


#' Check if a url exists with httr
#' @param url A URL to check
#' @param non_2xx_return_value what to do if the site exists but the
#'        HTTP status code is not in the `2xx` range. Default is to return `TRUE`.
#' @param quiet if not `FALSE`, then every time the `non_2xx_return_value` condition
#'        arises a warning message will be displayed. Default is `TRUE`.
#' @param timeout_thres timeout in seconds for httr attempt
#' @param \\dots additional arguments
#' 
#' @return A boolean value to indicate whether a website is reachable
#'
#' @importFrom httr GET
#' @importFrom httr HEAD
#' @importFrom httr status_code
#' @importFrom httr config
#' @importFrom purrr safely
#' @export

url_exists <- function(url, 
                       non_2xx_return_value = FALSE, 
                       quiet = TRUE, 
                       timeout_thres = 10, ...) {
  
  sHEAD <- safely(HEAD)
  sGET <- safely(GET)

  # Try HEAD first since it's lightweight
  res <- sHEAD(url, config(ssl_verifypeer = FALSE, 
                           timeout = timeout_thres,
                           followlocation = TRUE), ...)

  if (is.null(res$result) || ((status_code(res$result) %/% 200) != 1)) {

    res <- sGET(url, config(ssl_verifypeer = FALSE, 
                            timeout = timeout_thres,
                            followlocation = TRUE), ...)

    if (is.null(res$result)) return(FALSE) # or whatever you want to return on "hard" errors
    if (((status_code(res$result) %/% 200) != 1)) {
      if (!quiet) warning(sprintf("Requests for [%s] responded but without an HTTP status code in the 200-299 range", x))
	return(non_2xx_return_value)
    }
      return(TRUE)
   } else {
      return(TRUE)
   }
}


#' Extract links and other information related to about page
#'
#' @param base_url A base URL (the base part of the web address)
#' @param timeout_thres A timeout threshold. The default value is 10 seconds. 
#'
#' @return If successful, the function returns a dataframe of two columns ("href", "link"). If not successful, the function returns a dataframe of three columns ('href', 'link_text', link'). In this dataframe, href should be NA and link_test should inform one of the following five error cases: "Found without tree search.", "This website is broken.", "The website is flat (no tree structure).", "PHP error", or "The website does not have about page."
#' @importFrom stringr str_detect
#' @importFrom stringr str_match
#' @importFrom stringr str_remove
#' @importFrom stringr str_count
#' @importFrom stringr str_replace
#' @importFrom stringr str_replace_all
#' @importFrom glue glue
#' @importFrom tibble tibble
#' @importFrom purrr possibly
#' @importFrom purrr is_empty 
#' @importFrom furrr future_map_int
#' @importFrom rvest html_nodes
#' @importFrom rvest html_attr
#' @importFrom rvest html_text
#' @importFrom dplyr filter
#' @importFrom dplyr select
#' @importFrom dplyr arrange
#' @importFrom dplyr distinct
#' @importFrom dplyr mutate
#' @importFrom xml2 read_html
#' @importFrom xml2 url_absolute
#' @importFrom jsonlite fromJSON
#' @importFrom httr parse_url
#' @importFrom httr GET
#' @export
#' 

extract_about_links <- function(base_url, timeout_thres = 10) {

  # Timeout to prevent hanging on unreachable/very slow websites
  if (url_exists(base_url, timeout_thres = timeout_thres) == FALSE) {
    stop(glue("This URL is not responding ({timeout_thres} seconds timeout)."))} 
  
  response <- GET(base_url, config(ssl_verifypeer=FALSE, timeout=10,followlocation=TRUE))
    
  # no-encoding issues from the server 
  possible_read <- possibly(read_html, otherwise = "This URL is broken.")

  # encoding issues from the server 
  possible_content <- possibly(~content(., encoding = "ISO-8859-1"), otherwise = "This URL is broken.")
    
  pg <- if (!str_detect(base_url, ".asp")) { possible_read(response) } else {
    possible_content(response) 
  }

  # check if page is broken
  if ("xml_document" %in% class(pg) == FALSE) {
    # Dataframe with three columns
    about_links <- tibble(
      href = NA,
      link_text = "This website is broken.",
      link = base_url
    )
  }

<<<<<<< HEAD
  } else {

    base_url <- raw_url
    # else try looking for a suitable link
    response <- GET(base_url, config(ssl_verifypeer = FALSE, 
                                     timeout = 10,
                                     followlocation = TRUE))
    
    # no-encoding issues from the server 
    possible_read <- possibly(read_html, otherwise = "This URL is broken.")

    # encoding issues from the server 
    possible_content <- possibly(~content(., encoding = "ISO-8859-1"), otherwise = "This URL is broken.")
    
    pg <- if (!str_detect(base_url, ".asp")) { possible_read(response) } else {
      possible_content(response) 
    }

    if ("xml_document" %in% class(pg) == FALSE) {

      # Dataframe with three columns
      about_links <- tibble(
        href = NA,
        link_text = "This website is broken.",
        link = base_url
      )
    }

    # else if checking whether the website is built by Wix
    if (TRUE %in% grepl("Wix.com", 
                             html_nodes(pg, "meta") %>% 
                             html_attr("content"))) {
=======
  # else check whether the website is built by Wix
  if (TRUE %in% grepl("Wix.com", 
                           html_nodes(pg, "meta") %>% 
                           html_attr("content"))) {
>>>>>>> 304935c9
      
    emailjs <- pg %>%
      html_nodes("script") %>%
      html_text()
      
    script_idx <- which(grepl("rendererModel", emailjs))
      
    res <- str_match(emailjs[script_idx], "var rendererModel =\\s*(.*?)\\s*;")
    
    if (!is_empty(res)) {
        
      res <- fromJSON(res[2])
      
      page_list <- res$pageList$pages

      about_pages <- page_list %>%
        filter(grepl("about", tolower(title)) | grepl("about", tolower(pageUriSEO))) %>%
        select(pageUriSEO)

      # Dataframe with three columns
      about_links <- tibble(
        href = "Base",
        link_text = "The website is built by Wix.",
        link = about_pages <- glue("{base_url}/{about_pages}")
      ) 
        
    } 
        
  }

  # else look through links on page 
  if ("xml_document" %in% class(pg)) {

    # URL of pages
    href <- pg %>% html_nodes("a") %>% html_attr("href")

    # Alternative
    link_text <- pg %>% html_nodes("a") %>% html_text()

    if (length(href) == 0) {

      # Data frame with three columns
      about_links <- tibble(
        href = NA,
        link_text = "The website is flat (no tree structure).",
        link = base_url
      )
    }

    # Dataframe with three columns
    else if (prod(c(is.na(if_not_about(tolower(href))), is.na(if_not_about(tolower(link_text))))) > 0) {

      # try checking directly before giving up
      # If base url includes either index.html or index.php (or other similar cases)
      suffix <- str_replace(base_url, "^.*/", "") 
  
      if (suffix %>% str_detect("\\.")) {
        # Going up to the host level 
        base_url <- base_url %>% str_replace(paste0(suffix,"$"),"")
      }
  
      if (!grepl("/$", base_url)) {
        base_url <- glue("{base_url}/")
      }

      possible_about_urls <- c(
        glue("{base_url}about"), # About case 1
        glue("{base_url}about-us"), # About case 2
        glue("{base_url}who-we-are")
      ) # Who we are case

      # Check whether a request for the specific URL works without error
      if (sum(future_map_int(possible_about_urls, ~ url_exists(., timeout_thres = timeout_thres))) >= 1) {

        # Dataframe with three columns
        about_links <- tibble(
          href = "Base",
          link_text = "Found without tree search.",
          link = possible_about_urls[which(future_map_int(possible_about_urls, ~ url_exists(., timeout_thres = timeout_thres)) == 1)]
        )
      } else {

        # Data frame with three columns
        about_links <- tibble(
          "href" = NA,
          "link_text" = "The website does not have about page.",
          "link" = base_url
        )
      }
    } else {
        
      # about link found  
      df <- tibble(
        "href" = if_not_about(href), # Don't make it lower case (URLs are case sensitive)
        "link_text" = if_not_about(tolower(link_text)),  
        "link" = base_url
      ) 
        
      about_links <- df %>%
        filter(str_detect(tolower(link_text), "about|who") |
               str_detect(tolower(href), "about|who")) %>%
        filter(!is.na(href)) %>%
        distinct() %>%
	arrange(desc(str_detect(tolower(link_text), "about|who")+str_detect(tolower(href), "about|who")))

      # To make link formatting not off when page uses an absolute reference   
      about_links <- about_links %>%
        mutate(link = url_absolute(href, base_url)) %>%
        select(href, link)
        
      return(about_links)
        
    }
  }

  return(about_links)
}

#' Find links and other information related to about page
#'
#' @param base_url A base URL (the base part of the web address)
#'
#' @return If successful, the function returns a working base URL. If not, the function reports one of the following four error cases: "This link does not have about page.", "This link has a PHP error.", "This link is flat (not tree structure).", or "This link is broken."
#' @importFrom glue glue
#' @importFrom dplyr if_else
#' @importFrom dplyr pull
#' @importFrom dplyr first
#' @importFrom stringr str_detect
#' @importFrom stringr str_replace
#' @importFrom xml2 url_absolute 
#' @export

find_about_link <- function(base_url) {
  
  about_links <- extract_about_links(base_url)

  # Find cases where links are broken or links don't have about pages
  if (NA %in% about_links$href == TRUE) {

    # if_else is slightly faster than ifelse
    about_url <- if_else(str_detect(about_links$link_text, "have about page"), # About page problem
      glue("This {about_links$link} does not have about page."),
      if_else(str_detect(about_links$link_text, "PHP"), # PHP problem
        glue("This {about_links$link} has a PHP error."),
        if_else(str_detect(about_links$link_text, "(no tree structure)"), # Flat tree problem
          glue("This {about_links$link} is flat (not tree structure)."),
          glue("This {about_links$link} is broken.") # Broken URL problem
        )
      )
    )
  } else {
    
    about_url <- about_links %>% pull("link") %>% unique() %>% first()

  }

  # about_url
  return(about_url)
}

#' Extract about page content
#'
#' @param about_url An URL for an about page
#'
#' @return About page text (character vector)
#' @importFrom htm2txt gettxt
#' @importFrom textclean strip
#' @export

extract_about_page_content <- function(about_url) {

  # Broken, flat, PHP error, about page issues
  if (str_detect(about_url, "tree search|is broken|is flat|PHP error|about page") == TRUE) {

    # Output: dataframe
    about_url_text <- about_url
  }

  # Other cases
  else {
    about_page <- gettxt(about_url) %>%
      strip(digit.remove = FALSE) # more comprehensive and efficient text cleaning

    # Output: dataframe
    about_url_text <- about_page
  }

  return(about_url_text)
}

#' Get about page content
#'
#' @param base_url A base URL (the base part of the web address)
#'
#' @return about_page A dataframe that contains about page text 
#' @export

get_about_page_content <- function(base_url) {

  # Search prospective about URLs
  about_url <- find_about_link(base_url)

  # Extract information
  about_url_text <- extract_about_page_content(about_url)

  # Close all URL connections
  on.exit(closeAllConnections())

  about_page <- data.frame("about_page" = about_url_text)
  
  return(about_page)
}<|MERGE_RESOLUTION|>--- conflicted
+++ resolved
@@ -125,46 +125,10 @@
       link = base_url
     )
   }
-
-<<<<<<< HEAD
-  } else {
-
-    base_url <- raw_url
-    # else try looking for a suitable link
-    response <- GET(base_url, config(ssl_verifypeer = FALSE, 
-                                     timeout = 10,
-                                     followlocation = TRUE))
-    
-    # no-encoding issues from the server 
-    possible_read <- possibly(read_html, otherwise = "This URL is broken.")
-
-    # encoding issues from the server 
-    possible_content <- possibly(~content(., encoding = "ISO-8859-1"), otherwise = "This URL is broken.")
-    
-    pg <- if (!str_detect(base_url, ".asp")) { possible_read(response) } else {
-      possible_content(response) 
-    }
-
-    if ("xml_document" %in% class(pg) == FALSE) {
-
-      # Dataframe with three columns
-      about_links <- tibble(
-        href = NA,
-        link_text = "This website is broken.",
-        link = base_url
-      )
-    }
-
-    # else if checking whether the website is built by Wix
-    if (TRUE %in% grepl("Wix.com", 
-                             html_nodes(pg, "meta") %>% 
-                             html_attr("content"))) {
-=======
   # else check whether the website is built by Wix
   if (TRUE %in% grepl("Wix.com", 
                            html_nodes(pg, "meta") %>% 
                            html_attr("content"))) {
->>>>>>> 304935c9
       
     emailjs <- pg %>%
       html_nodes("script") %>%
